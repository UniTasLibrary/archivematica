--- conflicted
+++ resolved
@@ -110,11 +110,7 @@
                 # If an entry with this UUID exists, update enabled
                 obj = get_object_or_None(table, uuid=entry['uuid'])
                 if obj:
-<<<<<<< HEAD
-                    print 'object not None', get_object_or_None(table, uuid=entry['uuid'])
-=======
                     print 'Object already in DB:', get_object_or_None(table, uuid=entry['uuid'])
->>>>>>> 9e348857
                     if not hasattr(table, 'replaces') and hasattr(table, 'enabled'):
                         obj.enabled = entry['enabled']
                         obj.save()
@@ -166,11 +162,7 @@
                     else:  # obj.replaces is disabled
                         obj.enabled = False
                         obj.save()
-<<<<<<< HEAD
-                print 'new object:', obj
-=======
                 print 'Added:', obj
->>>>>>> 9e348857
         databaseInterface.runSQL("SET foreign_key_checks = 1;")
         if self.maxLastUpdate != maxLastUpdateAtStart:
             self.setMaxLastUpdate()
