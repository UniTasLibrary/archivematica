#!/usr/bin/env python2

# This file is part of Archivematica.
#
# Copyright 2010-2013 Artefactual Systems Inc. <http://artefactual.com>
#
# Archivematica is free software: you can redistribute it and/or modify
# it under the terms of the GNU Affero General Public License as published by
# the Free Software Foundation, either version 3 of the License, or
# (at your option) any later version.
#
# Archivematica is distributed in the hope that it will be useful,
# but WITHOUT ANY WARRANTY; without even the implied warranty of
# MERCHANTABILITY or FITNESS FOR A PARTICULAR PURPOSE.  See the
# GNU General Public License for more details.
#
# You should have received a copy of the GNU General Public License
# along with Archivematica.  If not, see <http://www.gnu.org/licenses/>.

# @package Archivematica
# @subpackage archivematicaClientScript
# @author Joseph Perry <joseph@artefactual.com>

import sys
import lxml.etree as etree
import os
import tempfile

# archivematicaCommon
from archivematicaFunctions import getTagged
from archivematicaFunctions import escapeForCommand
from custom_handlers import get_script_logger
from databaseFunctions import insertIntoFPCommandOutput
<<<<<<< HEAD

# initialize Django (required for Django 1.7)
import django
django.setup()
# dashboard
from main.models import FPCommandOutput

excludeJhoveProperties = True
formats = []
FITSNS = "{http://hul.harvard.edu/ois/xml/ns/fits/fits_output}"


def excludeJhoveProperties(fits):
    """Exclude <properties> from <fits><toolOutput><tool name="Jhove" version="1.5"><repInfo> because that field contains unnecessary excess data and the key data are covered by output from other FITS tools."""
    formatValidation = None
=======
from databaseFunctions import insertIntoEvents
from executeOrRunSubProcess import executeOrRun

import django
django.setup()
# dashboard
from main.models import FPCommandOutput


logger = get_script_logger("archivematica.mcp.client.FITS")

formats = []
FITSNS = "{http://hul.harvard.edu/ois/xml/ns/fits/fits_output}"

>>>>>>> 8e49b8bd

def exclude_jhove_properties(fits):
    """
    Exclude <properties> from "/fits/toolOutput/tool[name=Jhove]/repInfo"
    because that field contains unnecessary excess data and the key data are
    covered by output from other FITS tools.
    """
    format_validation = None
    tools = getTagged(getTagged(fits, FITSNS + "toolOutput")[0], FITSNS + "tool")
    for tool in tools:
        if tool.get("name") == "Jhove":
            format_validation = tool
            break
    if format_validation == None:
        return fits
    repInfo = getTagged(format_validation, "repInfo")[0]
    properties = getTagged(repInfo, "properties")
    if len(properties):
        repInfo.remove(properties[0])
    return fits


def main(target, xml_file, date, event_uuid, file_uuid, file_grpuse):
    """
    Note: xml_file, date and event_uuid are not being used.
    """
    if file_grpuse in ('DSPACEMETS', 'maildirFile'):
        logger.error("File's fileGrpUse in exclusion list, skipping")
        return 0

<<<<<<< HEAD
    if not FPCommandOutput.objects.filter(file=fileUUID).exists():
        print >>sys.stderr, "Warning: Fits has already run on this file. Not running again."
        exit(0)
=======
    if not FPCommandOutput.objects.filter(file=file_uuid).exists():
        logger.error('Warning: Fits has already run on this file. Not running again.')
        return 0
>>>>>>> 8e49b8bd

    _, temp_file = tempfile.mkstemp()
    args = ['fits.sh', '-i', target, '-o', temp_file]
    try:
        logger.info('Executing %s', args)
        retcode, stdout, stderr = executeOrRun('command', args, printing=False)

        if retcode != 0:
            logger.error("fits.sh exited with status code %s, %s, %s", retcode, stdout, stderr)
            return retcode

        try:
            tree = etree.parse(temp_file)
        except:
            logger.exception("Failed to read Fits's XML.")
            return 2

        fits = tree.getroot()
        fits = exclude_jhove_properties(fits)

        # NOTE: This is hardcoded for now because FPCommandOutput references FPRule for future development,
        #       when characterization will become user-configurable and be decoupled from FITS specifically.
        #       Thus a stub rule must exist for FITS; this will be replaced with a real rule in the future.
        logger.info('Storing output of file characterization...')
        insertIntoFPCommandOutput(file_uuid, etree.tostring(fits, pretty_print=False), '3a19de70-0e42-4145-976b-3a248d43b462')

    except (OSError, ValueError):
        logger.exception('Execution failed')
        return 1

    finally:
        # We are responsible for removing the temporary file and we do it here
        # to ensure that it's going to happen whatever occurs inside our try
        # block.
        os.remove(temp_file)

    return 0


if __name__ == '__main__':
    args = sys.argv[1:]
    sys.exit(main(*args))<|MERGE_RESOLUTION|>--- conflicted
+++ resolved
@@ -31,23 +31,6 @@
 from archivematicaFunctions import escapeForCommand
 from custom_handlers import get_script_logger
 from databaseFunctions import insertIntoFPCommandOutput
-<<<<<<< HEAD
-
-# initialize Django (required for Django 1.7)
-import django
-django.setup()
-# dashboard
-from main.models import FPCommandOutput
-
-excludeJhoveProperties = True
-formats = []
-FITSNS = "{http://hul.harvard.edu/ois/xml/ns/fits/fits_output}"
-
-
-def excludeJhoveProperties(fits):
-    """Exclude <properties> from <fits><toolOutput><tool name="Jhove" version="1.5"><repInfo> because that field contains unnecessary excess data and the key data are covered by output from other FITS tools."""
-    formatValidation = None
-=======
 from databaseFunctions import insertIntoEvents
 from executeOrRunSubProcess import executeOrRun
 
@@ -62,7 +45,6 @@
 formats = []
 FITSNS = "{http://hul.harvard.edu/ois/xml/ns/fits/fits_output}"
 
->>>>>>> 8e49b8bd
 
 def exclude_jhove_properties(fits):
     """
@@ -93,15 +75,9 @@
         logger.error("File's fileGrpUse in exclusion list, skipping")
         return 0
 
-<<<<<<< HEAD
-    if not FPCommandOutput.objects.filter(file=fileUUID).exists():
-        print >>sys.stderr, "Warning: Fits has already run on this file. Not running again."
-        exit(0)
-=======
     if not FPCommandOutput.objects.filter(file=file_uuid).exists():
         logger.error('Warning: Fits has already run on this file. Not running again.')
         return 0
->>>>>>> 8e49b8bd
 
     _, temp_file = tempfile.mkstemp()
     args = ['fits.sh', '-i', target, '-o', temp_file]
