--- conflicted
+++ resolved
@@ -8,17 +8,11 @@
 from fpr.models import FormatVersion
 
 # archivematicaCommon
-<<<<<<< HEAD
-from archivesspace.client import ArchivesSpaceClient
-from xml2obj import mets_file
-
-=======
 from xml2obj import mets_file
 
 # Third party dependencies, alphabetical by import source
 from agentarchives.archivesspace import ArchivesSpaceClient
 
->>>>>>> 8e49b8bd
 # initialize Django (required for Django 1.7)
 import django
 django.setup()
@@ -142,13 +136,8 @@
             original_name = ''
             size = format_name = format_version = None
         else:
-<<<<<<< HEAD
             # Set some variables based on the original, we will override most
             # of these if there is an access derivative
-=======
-            # Set some variables based on the original, we will override most ofthese
-            # If there is an access derivative
->>>>>>> 8e49b8bd
             size = os.path.getsize(f)
             fv = FormatVersion.objects.get(fileformatversion__file_uuid=uuid)
             format_version = fv.description
@@ -160,12 +149,8 @@
                 original_file_set__source_file=uuid
             )
         except (File.DoesNotExist, File.MultipleObjectsReturned):
-<<<<<<< HEAD
-            pass  # Just use original file info
-=======
             # Just use original file info
             pass
->>>>>>> 8e49b8bd
         else:
             # HACK remove DIP from the path because create DIP doesn't
             access_file_path = access_file.currentlocation.replace('%SIPDirectory%DIP/', dip_location)
@@ -189,13 +174,8 @@
             format_name = as_formats.get(format_name)
 
         logger.info("Uploading {} to ArchivesSpace record {}".format(file_name, as_resource))
-<<<<<<< HEAD
-        client.add_digital_object(as_resource,
-                                  location_of_originals=dip_uuid,
-=======
         client.add_digital_object(parent_archival_object=as_resource,
                                   identifier=uuid,
->>>>>>> 8e49b8bd
                                   # TODO: fetch a title from DC?
                                   #       Use the title of the parent record?
                                   title=original_name,
